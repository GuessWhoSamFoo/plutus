--- conflicted
+++ resolved
@@ -1,4 +1,3 @@
-<<<<<<< HEAD
 {-# LANGUAGE DataKinds            #-}
 {-# LANGUAGE FlexibleContexts     #-}
 {-# LANGUAGE MonoLocalBinds       #-}
@@ -10,15 +9,6 @@
 {-# LANGUAGE TypeFamilies         #-}
 {-# LANGUAGE UndecidableInstances #-}
 module Spec.GameStateMachine where
-=======
-{-# LANGUAGE DataKinds         #-}
-{-# LANGUAGE FlexibleContexts  #-}
-{-# LANGUAGE MonoLocalBinds    #-}
-{-# LANGUAGE OverloadedStrings #-}
-{-# LANGUAGE TemplateHaskell   #-}
-{-# LANGUAGE TypeApplications  #-}
-module Spec.GameStateMachine(tests, successTrace, successTrace2, failTrace) where
->>>>>>> c7b5932d
 
 import           Control.Monad
 import           Control.Monad.Freer.Error
