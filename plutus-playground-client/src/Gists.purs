--- conflicted
+++ resolved
@@ -9,17 +9,10 @@
        )
        where
 
-<<<<<<< HEAD
-import AjaxUtils (showAjaxError)
+import AjaxUtils (ajaxErrorPane)
 import AjaxUtils as AjaxUtils
 import Auth (AuthRole(..), authStatusAuthRole)
-import Bootstrap (btn, btnBlock, btnDanger, btnInfo, btnPrimary, btnSmall, col_, empty, formControl, isInvalid, isValid, nbsp, row_)
-=======
-import AjaxUtils (ajaxErrorPane, getEncodeJson)
-import Auth (AuthRole(..), authStatusAuthRole)
 import Bootstrap (btn, btnBlock, btnDanger, btnInfo, btnPrimary, btnSmall, col6_, col_, empty, formControl, isInvalid, isValid, nbsp, row_)
-import Control.Monad.Reader.Trans (class MonadAsk)
->>>>>>> e746384a
 import Cursor (Cursor)
 import DOM.HTML.Indexed.InputType (InputType(..))
 import Data.Argonaut.Core (stringify)
