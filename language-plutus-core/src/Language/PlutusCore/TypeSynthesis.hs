--- conflicted
+++ resolved
@@ -326,19 +326,8 @@
 
 -- | Reduce any redexes inside a type.
 tyReduce :: Type TyNameWithKind () -> TypeCheckM a (NormalizedType TyNameWithKind ())
-<<<<<<< HEAD
-
--- First, reduce if it is a lambda applied to a type. See Figure 7 of the spec.
-tyReduce (TyApp _ (TyLam _ (TyNameWithKind (TyName (Name _ _ u))) _ ty) ty') = do
-    tyEnvAssign u (void ty')
-    tyReduce ty <* tyEnvDelete u
-
--- The remaining clauses deal with type reduction frames.
 tyReduce (TyForall x tn k ty) = NormalizedType <$> (TyForall x tn k <$> (getNormalizedType <$> tyReduce ty))
 tyReduce (TyFix x tn ty) = NormalizedType <$> (TyFix x tn <$> (getNormalizedType <$> tyReduce ty))
-=======
-tyReduce (TyForall x tn k ty)                                                = NormalizedType <$> (TyForall x tn k <$> (getNormalizedType <$> tyReduce ty))
->>>>>>> 6ef767a2
 
 -- The guards here are necessary for spec compliance.
 --
