module PlutusPrelude ( -- * Reëxports from base
                       (&&&)
                     , toList
                     , bool
                     , first
                     , second
                     , on
                     , isJust
                     , guard
                     , foldl'
                     , fold
                     , throw
                     , join
                     , (<=<)
                     , fromRight
                     , Generic
                     , NFData
                     , Natural
                     , NonEmpty (..)
                     , Pretty (..)
                     , Word8
                     , Semigroup (..)
                     , Alternative (..)
                     , Exception
                     , PairT (..)
                     , Typeable
                     -- * Reëxports from "Control.Composition"
                     , (.*)
                     -- * Custom functions
                     , prettyString
                     , render
                     , repeatM
                     , (?)
<<<<<<< HEAD
=======
                     , Debug (..)
                     , hoist
>>>>>>> fb24418b
                     -- Reëxports from "Data.Text.Prettyprint.Doc"
                     , (<+>)
                     , parens
                     , braces
                     , brackets
                     , squotes
                     , list
                     , Doc
                     , strToBs
                     , bsToStr
                     ) where

import           Control.Applicative                     (Alternative (..))
import           Control.Arrow                           ((&&&))
import           Control.Composition                     ((.*))
import           Control.DeepSeq                         (NFData)
import           Control.Exception                       (Exception, throw)
import           Control.Monad                           (guard, join, (<=<))
import           Data.Bifunctor                          (first, second)
import           Data.Bool                               (bool)
<<<<<<< HEAD
import           Data.Either                             (fromRight)
=======
import qualified Data.ByteString.Lazy                    as BSL
>>>>>>> fb24418b
import           Data.Foldable                           (fold, toList)
import           Data.Function                           (on)
import           Data.Functor.Foldable                   (Base, Corecursive, Recursive, embed, project)
import           Data.List                               (foldl')
import           Data.List.NonEmpty                      (NonEmpty (..))
import           Data.Maybe                              (isJust)
import           Data.Semigroup
import qualified Data.Text                               as T
import qualified Data.Text.Encoding                      as TE
import           Data.Text.Prettyprint.Doc
import           Data.Text.Prettyprint.Doc.Render.String (renderString)
import           Data.Text.Prettyprint.Doc.Render.Text   (renderStrict)
import           Data.Typeable                           (Typeable)
import           Data.Word                               (Word8)
import           GHC.Generics                            (Generic)
import           GHC.Natural                             (Natural)

infixr 2 ?

render :: Doc a -> T.Text
render = renderStrict . layoutSmart defaultLayoutOptions

-- | Make sure your 'Applicative' is sufficiently lazy!
repeatM :: Applicative f => f a -> f [a]
repeatM x = (:) <$> x <*> repeatM x

newtype PairT b f a = PairT
    { unPairT :: f (b, a)
    }

instance Functor f => Functor (PairT b f) where
    fmap f (PairT p) = PairT $ fmap (fmap f) p

(?) :: Alternative f => Bool -> a -> f a
(?) b x = x <$ guard b

prettyString :: Pretty a => a -> String
prettyString = renderString . layoutPretty defaultLayoutOptions . pretty

-- | Like a version of 'everywhere' for recursion schemes. In an unreleased version thereof.
hoist :: (Recursive t, Corecursive t) => (Base t t -> Base t t) -> t -> t
hoist f = c where c = embed . f . fmap c . project

strToBs :: String -> BSL.ByteString
strToBs = BSL.fromStrict . TE.encodeUtf8 . T.pack

bsToStr :: BSL.ByteString -> String
bsToStr = T.unpack . TE.decodeUtf8 . BSL.toStrict
<|MERGE_RESOLUTION|>--- conflicted
+++ resolved
@@ -31,11 +31,7 @@
                      , render
                      , repeatM
                      , (?)
-<<<<<<< HEAD
-=======
-                     , Debug (..)
                      , hoist
->>>>>>> fb24418b
                      -- Reëxports from "Data.Text.Prettyprint.Doc"
                      , (<+>)
                      , parens
@@ -54,16 +50,13 @@
 import           Control.DeepSeq                         (NFData)
 import           Control.Exception                       (Exception, throw)
 import           Control.Monad                           (guard, join, (<=<))
+import           Control.Recursion                       (Base, Corecursive, Recursive, embed, project)
 import           Data.Bifunctor                          (first, second)
 import           Data.Bool                               (bool)
-<<<<<<< HEAD
+import qualified Data.ByteString.Lazy                    as BSL
 import           Data.Either                             (fromRight)
-=======
-import qualified Data.ByteString.Lazy                    as BSL
->>>>>>> fb24418b
 import           Data.Foldable                           (fold, toList)
 import           Data.Function                           (on)
-import           Data.Functor.Foldable                   (Base, Corecursive, Recursive, embed, project)
 import           Data.List                               (foldl')
 import           Data.List.NonEmpty                      (NonEmpty (..))
 import           Data.Maybe                              (isJust)
