--- conflicted
+++ resolved
@@ -93,11 +93,8 @@
     TypeError ('TL.Text "The label " ':<>: 'ShowType h ':<>: 'TL.Text " has conflicting assignments."
          ':$$: 'TL.Text "Its type is both " ':<>: 'ShowType a ':<>: 'TL.Text " and " ':<>: 'ShowType b ':<>: 'TL.Text ".")
   MinJoinR (hl ':-> al ': tl) (hr ':-> ar ': tr) =
-<<<<<<< HEAD
-=======
     -- Here the row-types implementation uses a type-level if-then-else, which for some reason GHC
     -- really doesn't like. Specializing it to the particular branches we want makes it not blow up.
->>>>>>> 70e5827e
     MinJoinRCont (CmpSymbol hl hr) hl al tl hr ar tr
 
 type family MinJoinRCont (o :: Ordering)
