-- | This module defines types and functions related to "type-eval checking".

{-# LANGUAGE DataKinds              #-}
{-# LANGUAGE FlexibleInstances      #-}
{-# LANGUAGE FunctionalDependencies #-}
{-# LANGUAGE OverloadedStrings      #-}
{-# LANGUAGE TemplateHaskell        #-}
{-# LANGUAGE TypeApplications       #-}
{-# LANGUAGE TypeFamilies           #-}
{-# LANGUAGE TypeOperators          #-}
{-# LANGUAGE UndecidableInstances   #-}

module Language.PlutusCore.Generators.Internal.TypeEvalCheck
    ( TypeEvalCheckError (..)
    , TypeEvalCheckResult (..)
    , TypeEvalCheckM
    , typeEvalCheckBy
    , unsafeTypeEvalCheck
    ) where

import           PlutusPrelude

import           Language.PlutusCore.Generators.Internal.TypedBuiltinGen
import           Language.PlutusCore.Generators.Internal.Utils

import           Language.PlutusCore.Constant
import           Language.PlutusCore.Core
import           Language.PlutusCore.Error
import           Language.PlutusCore.Evaluation.Machine.Cek
import           Language.PlutusCore.Evaluation.Machine.ExBudgetingDefaults
import           Language.PlutusCore.Evaluation.Machine.Exception
import           Language.PlutusCore.Evaluation.Machine.ExMemory
import           Language.PlutusCore.Name
import           Language.PlutusCore.Normalize
import           Language.PlutusCore.Pretty
import           Language.PlutusCore.Quote
import           Language.PlutusCore.TypeCheck
import           Language.PlutusCore.Universe

import           Control.Lens.TH
import           Control.Monad.Except
import           Data.Proxy
import           Data.String
import           Data.Text.Prettyprint.Doc

{- Note [Type-eval checking]
We generate terms along with values they are supposed to evaluate to. Before evaluating a term,
we type check it. Then we evaluate the term and check whether the expected result matches with
the actual one. Thus "type-eval checking".
-}

-- | The type of errors that can occur during type-eval checking.
data TypeEvalCheckError uni fun
    = TypeEvalCheckErrorIllFormed (Error uni fun ())
    | TypeEvalCheckErrorIllTyped
          (Normalized (Type TyName uni ()))
          (Normalized (Type TyName uni ()))
    | TypeEvalCheckErrorException String
    | TypeEvalCheckErrorIllEvaled
          (EvaluationResult (Term TyName Name uni fun ()))
          (EvaluationResult (Term TyName Name uni fun ()))
      -- ^ The former is an expected result of evaluation, the latter -- is an actual one.
makeClassyPrisms ''TypeEvalCheckError

instance ann ~ () => AsError (TypeEvalCheckError uni fun) uni fun ann where
    _Error = _TypeEvalCheckErrorIllFormed . _Error

<<<<<<< HEAD
instance ann ~ () => AsTypeError (TypeEvalCheckError uni fun) uni fun ann where
=======
instance ann ~ () => AsTypeError (TypeEvalCheckError uni) (Term TyName Name uni ann) uni ann where
>>>>>>> 2819ba2c
    _TypeError = _TypeEvalCheckErrorIllFormed . _TypeError

-- | Type-eval checking of a term results in a value of this type.
data TypeEvalCheckResult uni fun = TypeEvalCheckResult
    { _termCheckResultType  :: Normalized (Type TyName uni ())
      -- ^ The type of the term.
    , _termCheckResultValue :: EvaluationResult (Term TyName Name uni fun ())
      -- ^ The result of evaluation of the term.
    }

instance ( PrettyBy config (Type TyName uni ())
         , PrettyBy config (Plain Term uni fun)
         , PrettyBy config (Error uni fun ())
         ) => PrettyBy config (TypeEvalCheckError uni fun) where
    prettyBy config (TypeEvalCheckErrorIllFormed err)             =
        "The term is ill-formed:" <+> prettyBy config err
    prettyBy config (TypeEvalCheckErrorIllTyped expected actual) =
        "The expected type:" <+> prettyBy config expected <> hardline <>
        "doesn't match with the actual type:" <+> prettyBy config actual
    prettyBy _      (TypeEvalCheckErrorException err)             =
        "An exception occurred:" <+> fromString err
    prettyBy config (TypeEvalCheckErrorIllEvaled expected actual) =
        "The expected value:" <+> prettyBy config expected <> hardline <>
        "doesn't match with the actual value:" <+> prettyBy config actual

-- | The monad type-eval checking runs in.
type TypeEvalCheckM uni fun = Either (TypeEvalCheckError uni fun)

-- See Note [Type-eval checking].
-- | Type check and evaluate a term and check that the expected result is equal to the actual one.
typeEvalCheckBy
    :: ( KnownType (Term TyName Name uni fun ()) a, GShow uni, GEq uni, DefaultUni <: uni
       , Closed uni, uni `Everywhere` Eq, Pretty internal, PrettyPlc termErr
       )
    => (Plain Term uni fun -> Either (EvaluationException internal user termErr) (Plain Term uni fun))
       -- ^ An evaluator.
    -> TermOf (Term TyName Name uni fun ()) a
    -> TypeEvalCheckM uni fun (TermOf (Term TyName Name uni fun ()) (TypeEvalCheckResult uni fun))
typeEvalCheckBy eval (TermOf term (x :: a)) = TermOf term <$> do
    let tyExpected = runQuote . normalizeType $ toTypeAst (Proxy @a)
        valExpected = makeKnown x
    tyActual <- runQuoteT $ inferType defConfig term
    if tyExpected == tyActual
        then case extractEvaluationResult $ eval term of
                Right valActual ->
                    if valExpected == valActual
                        then return $ TypeEvalCheckResult tyExpected valActual
                        else throwError $ TypeEvalCheckErrorIllEvaled valExpected valActual
                Left exc        -> throwError $ TypeEvalCheckErrorException $ show exc
        else throwError $ TypeEvalCheckErrorIllTyped tyExpected tyActual

-- | Type check and evaluate a term and check that the expected result is equal to the actual one.
-- Throw an error in case something goes wrong.
unsafeTypeEvalCheck
    :: ( KnownType (Term TyName Name uni fun ()) a, GShow uni, GEq uni, DefaultUni <: uni, Closed uni
       , uni `EverywhereAll` [Eq, PrettyConst, ExMemoryUsage]
       )
    => TermOf (Term TyName Name uni fun ()) a
    -> TermOf (Term TyName Name uni fun ()) (EvaluationResult (Term TyName Name uni fun ()))
unsafeTypeEvalCheck termOfTbv = do
    let errOrRes = typeEvalCheckBy (evaluateCek mempty defaultCostModel) termOfTbv
    case errOrRes of
        Left err         -> error $ concat
            [ prettyPlcErrorString err
            , "\nin\n"
            , render . prettyPlcClassicDebug $ _termOfTerm termOfTbv
            ]
        Right termOfTecr -> _termCheckResultValue <$> termOfTecr<|MERGE_RESOLUTION|>--- conflicted
+++ resolved
@@ -65,11 +65,7 @@
 instance ann ~ () => AsError (TypeEvalCheckError uni fun) uni fun ann where
     _Error = _TypeEvalCheckErrorIllFormed . _Error
 
-<<<<<<< HEAD
-instance ann ~ () => AsTypeError (TypeEvalCheckError uni fun) uni fun ann where
-=======
-instance ann ~ () => AsTypeError (TypeEvalCheckError uni) (Term TyName Name uni ann) uni ann where
->>>>>>> 2819ba2c
+instance ann ~ () => AsTypeError (TypeEvalCheckError uni fun) (Term TyName Name uni fun ann) uni ann where
     _TypeError = _TypeEvalCheckErrorIllFormed . _TypeError
 
 -- | Type-eval checking of a term results in a value of this type.
