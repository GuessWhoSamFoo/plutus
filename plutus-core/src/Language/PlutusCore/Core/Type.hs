{-# LANGUAGE ConstraintKinds       #-}
{-# LANGUAGE DeriveAnyClass        #-}
{-# LANGUAGE DerivingVia           #-}
{-# LANGUAGE FlexibleInstances     #-}
{-# LANGUAGE MultiParamTypeClasses #-}
{-# LANGUAGE TypeFamilies          #-}
{-# LANGUAGE UndecidableInstances  #-}


module Language.PlutusCore.Core.Type
    ( Kind(..)
    , Type(..)
    , BuiltinName(..)
    , StaticBuiltinName(..)
    , DynamicBuiltinName(..)
    , Term(..)
    , Version(..)
    , Program(..)
    , UniOf
    , Normalized(..)
    , HasUniques
    , defaultVersion
    , allStaticBuiltinNames
    -- * Helper functions
    , toTerm
    , termAnn
    , typeAnn
    )
where

import           PlutusPrelude

import           Language.PlutusCore.Name
import           Language.PlutusCore.Universe

import           Control.Lens
import           Data.Array                   (Ix)
import           Data.Hashable
import           Data.Text                    (Text)
import           GHC.Exts                     (Constraint)
import           Instances.TH.Lift            ()


{- Note [Annotations and equality]
Equality of two things does not depend on their annotations.
So don't use @deriving Eq@ for things with annotations.
-}

data Kind ann
    = Type ann
    | KindArrow ann (Kind ann) (Kind ann)
    deriving (Show, Functor, Generic, NFData, Lift, Hashable)

-- | A 'Type' assigned to expressions.
data Type tyname uni ann
    = TyVar ann tyname
    | TyFun ann (Type tyname uni ann) (Type tyname uni ann)
    | TyIFix ann (Type tyname uni ann) (Type tyname uni ann)
      -- ^ Fix-point type, for constructing self-recursive types
    | TyForall ann tyname (Kind ann) (Type tyname uni ann)
    | TyBuiltin ann (Some (TypeIn uni)) -- ^ Builtin type
    | TyLam ann tyname (Kind ann) (Type tyname uni ann)
    | TyApp ann (Type tyname uni ann) (Type tyname uni ann)
    deriving (Show, Functor, Generic, NFData, Hashable)

-- | Builtin functions
data StaticBuiltinName
    = AddInteger
    | SubtractInteger
    | MultiplyInteger
    | DivideInteger
    | QuotientInteger
    | RemainderInteger
    | ModInteger
    | LessThanInteger
    | LessThanEqInteger
    | GreaterThanInteger
    | GreaterThanEqInteger
    | EqInteger
    | Concatenate
    | TakeByteString
    | DropByteString
    | SHA2
    | SHA3
    | VerifySignature
    | EqByteString
    | LtByteString
    | GtByteString
    | IfThenElse
    deriving (Show, Eq, Ord, Enum, Bounded, Generic, NFData, Hashable, Ix)

-- | The type of dynamic built-in functions. I.e. functions that exist on certain chains and do
-- not exist on others. Each 'DynamicBuiltinName' has an associated type and operational semantics --
-- this allows to type check and evaluate dynamic built-in names just like static ones.
newtype DynamicBuiltinName = DynamicBuiltinName
    { unDynamicBuiltinName :: Text  -- ^ The name of a dynamic built-in name.
<<<<<<< HEAD
    } deriving (Show, Eq, Ord, Generic, Lift)
=======
    } deriving (Show, Eq, Ord, Generic)
>>>>>>> 1d6d5f3a
      deriving newtype (NFData, Hashable)

data BuiltinName
    = StaticBuiltinName StaticBuiltinName
    | DynBuiltinName DynamicBuiltinName
    deriving (Show, Generic, NFData, Hashable, Eq)

data Term tyname name uni ann
    = Var ann name -- ^ a named variable
    | TyAbs ann tyname (Kind ann) (Term tyname name uni ann)
    | LamAbs ann name (Type tyname uni ann) (Term tyname name uni ann)
    | Apply ann (Term tyname name uni ann) (Term tyname name uni ann)
    | Constant ann (Some (ValueOf uni)) -- ^ a constant term
    | Builtin ann BuiltinName
    | TyInst ann (Term tyname name uni ann) (Type tyname uni ann)
    | Unwrap ann (Term tyname name uni ann)
    | IWrap ann (Type tyname uni ann) (Type tyname uni ann) (Term tyname name uni ann)
    | Error ann (Type tyname uni ann)
    deriving (Show, Functor, Generic, NFData, Hashable)

-- | Version of Plutus Core to be used for the program.
data Version ann
    = Version ann Natural Natural Natural
    deriving (Show, Functor, Generic, NFData, Hashable)

-- | A 'Program' is simply a 'Term' coupled with a 'Version' of the core language.
data Program tyname name uni ann = Program ann (Version ann) (Term tyname name uni ann)
    deriving (Show, Functor, Generic, NFData, Hashable)

-- | Extract the universe from a type.
type family UniOf a :: * -> *

type instance UniOf (Term tyname name uni ann) = uni

newtype Normalized a = Normalized
    { unNormalized :: a
    } deriving (Show, Eq, Functor, Foldable, Traversable, Generic)
      deriving newtype (NFData, Pretty, PrettyBy config)
      deriving Applicative via Identity

-- | All kinds of uniques an entity contains.
type family HasUniques a :: Constraint
type instance HasUniques (Kind ann) = ()
type instance HasUniques (Type tyname uni ann) = HasUnique tyname TypeUnique
type instance HasUniques (Term tyname name uni ann)
    = (HasUnique tyname TypeUnique, HasUnique name TermUnique)
type instance HasUniques (Program tyname name uni ann) = HasUniques
    (Term tyname name uni ann)

-- | The default version of Plutus Core supported by this library.
defaultVersion :: ann -> Version ann
defaultVersion ann = Version ann 1 0 0

-- | The list of all 'BuiltinName's.
allStaticBuiltinNames :: [StaticBuiltinName]
allStaticBuiltinNames = [minBound .. maxBound]
-- The way it's defined ensures that it's enough to add a new built-in to 'BuiltinName' and it'll be
-- automatically handled by tests and other stuff that deals with all built-in names at once.

toTerm :: Program tyname name uni ann -> Term tyname name uni ann
toTerm (Program _ _ term) = term

typeAnn :: Type tyname uni ann -> ann
typeAnn (TyVar ann _       ) = ann
typeAnn (TyFun ann _ _     ) = ann
typeAnn (TyIFix ann _ _    ) = ann
typeAnn (TyForall ann _ _ _) = ann
typeAnn (TyBuiltin ann _   ) = ann
typeAnn (TyLam ann _ _ _   ) = ann
typeAnn (TyApp ann _ _     ) = ann

termAnn :: Term tyname name uni ann -> ann
termAnn (Var ann _       ) = ann
termAnn (TyAbs ann _ _ _ ) = ann
termAnn (Apply ann _ _   ) = ann
termAnn (Constant ann _  ) = ann
termAnn (Builtin  ann _  ) = ann
termAnn (TyInst ann _ _  ) = ann
termAnn (Unwrap ann _    ) = ann
termAnn (IWrap ann _ _ _ ) = ann
termAnn (Error ann _     ) = ann
termAnn (LamAbs ann _ _ _) = ann<|MERGE_RESOLUTION|>--- conflicted
+++ resolved
@@ -94,11 +94,7 @@
 -- this allows to type check and evaluate dynamic built-in names just like static ones.
 newtype DynamicBuiltinName = DynamicBuiltinName
     { unDynamicBuiltinName :: Text  -- ^ The name of a dynamic built-in name.
-<<<<<<< HEAD
-    } deriving (Show, Eq, Ord, Generic, Lift)
-=======
     } deriving (Show, Eq, Ord, Generic)
->>>>>>> 1d6d5f3a
       deriving newtype (NFData, Hashable)
 
 data BuiltinName
