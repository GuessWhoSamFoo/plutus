--- conflicted
+++ resolved
@@ -25,17 +25,13 @@
 -- | A program is some type constructor signatures, constructor signatures,
 -- and a series of term declarations.
 
-<<<<<<< HEAD
 data Program =
   Program
   { typeConstructors :: [(String,TyConSig)]
   , constructors :: [(String,ConSig)]
   , termDeclarations :: [TermDeclaration]
   }
-=======
-newtype Program = Program [TermDeclaration]
   deriving (Generic)
->>>>>>> d0bd1149
 
 instance Show Program where
   show (Program tycons cons stmts) =
@@ -60,12 +56,8 @@
 -- | A term declaration is a name, a term to define the name as, and its type.
 
 data TermDeclaration
-<<<<<<< HEAD
   = TermDeclaration (Sourced String) Term Type
-=======
-  = TermDeclaration (Sourced String) Term
   deriving (Generic)
->>>>>>> d0bd1149
 
 instance Show TermDeclaration where
   show (TermDeclaration n def ty) =
