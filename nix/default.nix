{ system ? builtins.currentSystem
, crossSystem ? null
, config ? {}
, overlays ? []
, sourcesOverride ? {}
, enableLibraryProfiling ? true
}:
let
  sources = import ./sources.nix { inherit pkgs; }
    // sourcesOverride;
  iohkNix = import sources.iohk-nix {};
  haskellNix = import sources."haskell.nix" {
<<<<<<< HEAD
    # Dev tools should be compiled with the same compiler as
    # plutus increase sharing and keep closure sizes down
    defaultCompilerNixName = "ghc883";
=======
    sourcesOverride = {
      hackage = sources."hackage.nix";
      stackage = sources."stackage.nix";
    };
>>>>>>> 5232a6f6
  };
  # Use our own nixpkgs
  nixpkgs = sources.nixpkgs;

  # for inclusion in pkgs:
  extraOverlays =
    # Haskell.nix (https://github.com/input-output-hk/haskell.nix)
    haskellNix.overlays
    # haskell-nix.haskellLib.extra: some useful extra utility functions for haskell.nix
    ++ iohkNix.overlays.haskell-nix-extra
    # iohkNix: nix utilities and niv:
    ++ iohkNix.overlays.iohkNix
    # our own overlays:
    ++ [
      (pkgs: _: with pkgs; {

        # commonLib: mix pkgs.lib with iohk-nix utils and our own:
        commonLib = lib // iohkNix
          // import ./util.nix { inherit lib haskell-nix; }
          # also expose our sources and overlays
          // { inherit overlays sources; };
      })
      (import ./overlays/nixpkgs-overrides.nix)
      # This contains musl-specific stuff, but it's all guarded by appropriate host-platform
      # checks, so we can include it unconditionally
      (import ./overlays/musl.nix)
      # Disable profiling libraries in ghc883 to keep the devcontainer size down
      (final: prev: {
        haskell-nix = prev.haskell-nix // {
          compiler = prev.haskell-nix.compiler // {
            ghc883 = prev.haskell-nix.compiler.ghc883.override {
              inherit enableLibraryProfiling;
            };
          };
        };
      })
    ];

  pkgs = import nixpkgs {
    inherit system crossSystem;
    overlays = extraOverlays ++ overlays;
    config = haskellNix.config // config;
  };

in pkgs<|MERGE_RESOLUTION|>--- conflicted
+++ resolved
@@ -10,16 +10,10 @@
     // sourcesOverride;
   iohkNix = import sources.iohk-nix {};
   haskellNix = import sources."haskell.nix" {
-<<<<<<< HEAD
-    # Dev tools should be compiled with the same compiler as
-    # plutus increase sharing and keep closure sizes down
-    defaultCompilerNixName = "ghc883";
-=======
     sourcesOverride = {
       hackage = sources."hackage.nix";
       stackage = sources."stackage.nix";
     };
->>>>>>> 5232a6f6
   };
   # Use our own nixpkgs
   nixpkgs = sources.nixpkgs;
