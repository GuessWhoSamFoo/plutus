--- conflicted
+++ resolved
@@ -10,31 +10,19 @@
     version = "3.2.0.0";
     inherit index-state checkMaterialization;
     # Invalidate and update if you change the version or index-state
-<<<<<<< HEAD
-    plan-sha256 = "0zwcc2a812f7nkdz0shgrdcs01l2i3a3d93rrfw2f8mzklqr2kqa";
-=======
-    plan-sha256 = "0cxh9aya4c5xr4lycg9jywivb9jw9xb38a726q87azvm6gw66jqn";
->>>>>>> 9ad4e3dc
+    plan-sha256 = "1pah0hdljyppj51dwa0s8yjmi9dv75xqsk6fghlsz7a3r0dchcss";
   };
   stylish-haskell = {
     version = "0.10.0.0";
     inherit index-state checkMaterialization;
     # Invalidate and update if you change the version or index-state
-<<<<<<< HEAD
     plan-sha256 = "101k8qxw0x07mxky2dn6zskczgs9hz8cy1n308p3f8xrv632c9ma";
-=======
-    plan-sha256 = "0dz1pcgp8likq19nqwjlzjqnzaj1avxxmmvn2bxkxqxcykjzlr3i";
->>>>>>> 9ad4e3dc
   };
   hlint = {
     version = "2.2.11";
     inherit index-state checkMaterialization;
     # Invalidate and update if you change the version or index-state
-<<<<<<< HEAD
     plan-sha256 = "0kww3762jlxblrcpvkfih746g2s9g9b4c8jwraw096b6hpxw56cv";
-=======
-    plan-sha256 = "1wykhyf0wsif4mql3wh9f2a0fvfkzp39ih2xbld1k74lnzvafvhm";
->>>>>>> 9ad4e3dc
   };
 #  This fails due to missing unfoldings
 #  ghcide = {
