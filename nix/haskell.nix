############################################################################
# Builds Haskell packages with Haskell.nix
############################################################################
{ lib
, stdenv
, pkgs
, haskell-nix
, buildPackages
, metatheory
, checkMaterialization
, sources
, useCabalProject
}:

let
  makeProject = args: if useCabalProject
    then haskell-nix.cabalProject' (args // {
      modules = args.modules ++ [{
        # plan-to-nix does not expose `test: False` settings in cabal.project file
        packages.byron-spec-chain.components.tests.chain-rules-test.buildable = lib.mkForce false;
        packages.ouroboros-network.components.tests.test-network.buildable = lib.mkForce false;
        packages.ouroboros-network-framework.components.tests.ouroboros-network-framework-tests.buildable = lib.mkForce false;
        packages.small-steps.components.tests.examples.buildable = lib.mkForce false;
        packages.small-steps.components.tests.doctests.buildable = lib.mkForce false;
        packages.byron-spec-ledger.components.tests.doctests.buildable = lib.mkForce false;
        packages.eventful-sql-common.package.ghcOptions = "-XDerivingStrategies -XStandaloneDeriving -XUndecidableInstances";
      }];
    })
    else haskell-nix.stackProject' args;
  project = makeProject {
    # This is incredibly difficult to get right, almost everything goes wrong, see https://github.com/input-output-hk/haskell.nix/issues/496
    src = let root = ../.; in haskell-nix.haskellLib.cleanSourceWith {
      filter = pkgs.nix-gitignore.gitignoreFilter (pkgs.nix-gitignore.gitignoreCompileIgnore [../.gitignore] root) root;
      src =  root;
      # Otherwise this depends on the name in the parent directory, which reduces caching, and is
      # particularly bad on Hercules, see https://github.com/hercules-ci/support/issues/40
      name = "plutus";
    };
    # These files need to be regenerated when you change the cabal files or stack resolver.
    # See ../CONTRIBUTING.doc for more information.
    materialized = if useCabalProject then ./cabal.materialized else ./stack.materialized;
    # If true, we check that the generated files are correct. Set in the CI so we don't make mistakes.
<<<<<<< HEAD
    inherit checkMaterialization sources;
=======
    inherit checkMaterialization;
    sha256map = {
      "https://github.com/shmish111/purescript-bridge.git"."28c37771ef30b0d751960c061ef95627f05d290e" = "0n6q7g2w1xafngd3dwbbmfxfn018fmq61db7mymplbrww8ld1cp3";
      "https://github.com/shmish111/servant-purescript.git"."ece5d1dad16a5731ac22040075615803796c7c21" = "1axcbsaym64q67hvjc7b3izd48cgqwi734l7f7m22jpdc80li5f6";
      "https://github.com/input-output-hk/cardano-crypto.git"."2547ad1e80aeabca2899951601079408becbc92c" = "1p2kg2w02q5w1cvqzhfhqmxviy4xrzada3mmb096j2n6hfr20kri";
      "https://github.com/michaelpj/unlit.git"."9ca1112093c5ffd356fc99c7dafa080e686dd748" = "145sffn8gbdn6xp9q5b75yd3m46ql5bnc02arzmpfs6wgjslfhff";
      "https://github.com/raduom/ouroboros-network"."af744374a05d6a5eb76713b399595131e2a24c38" = "1fljr384bkyg0lj46bkgdplp9dzwkb9dz1r6j863niyvm3q50h66";
      "https://github.com/input-output-hk/cardano-prelude"."bd7eb69d27bfaee46d435bc1d2720520b1446426" = "1cmxh1gk7lvgs6bfr8v6k2lpjxmk0qam58clvdvxkybrlbh186ps";
      "https://github.com/input-output-hk/cardano-base"."5035c9ed95e9d47f050314a7d96b1b2043288f61" = "103z0009sz586f2mvnmwl2hp9n94qy0n72ik521xhq7zmfwyv3m7";
      "https://github.com/raduom/cardano-ledger-specs"."2cac85306d8b3e07006e9081f36ce7ebf2d9d0a3" = "0w6z1va6a93f818m9byh49yxkkpd9q3xlxk5irpq3d42vmfpy447";
      "https://github.com/raduom/iohk-monitoring-framework"."b5c035ad4e226d634242ad5979fa677921181435" = "19v32drfb7wy1yqpbxlqvgii0i7s2j89s05lqskx6855yn0calq4";
      };
>>>>>>> 5232a6f6
    modules = [
        {
          # Borrowed from https://github.com/input-output-hk/haskell.nix/pull/427
          # This corresponds to the set of packages that comes with GHC. We are
          # here saying that we must get them from GHC itself, rather than trying
          # to "re-install" them into the package database.
          nonReinstallablePkgs =
            [ "rts" "ghc-heap" "ghc-prim" "integer-gmp" "integer-simple" "base"
              "deepseq" "array" "ghc-boot-th" "pretty" "template-haskell"
              "ghc-boot"
              "ghc" "Cabal" "Win32" "array" "binary" "bytestring" "containers"
              "directory" "filepath" "ghc-boot" "ghc-compact" "ghc-prim"
              "ghci" "haskeline"
              "hpc"
              "mtl" "parsec" "process" "text" "time" "transformers"
              "unix" "xhtml"
              "stm" "terminfo"
            ];

          packages = {
            # See https://github.com/input-output-hk/plutus/issues/1213
            marlowe.doHaddock = false;
            plutus-use-cases.doHaddock = false;
            plutus-ledger.doHaddock = false;
            # FIXME: Haddock mysteriously gives a spurious missing-home-modules warning
            plutus-tx-plugin.doHaddock = false;

            # Fix missing executables on the paths of the test runners. This is arguably
            # a bug, and the fix is a bit of a hack.
            marlowe.components.tests.marlowe-test.preCheck = ''
              PATH=${lib.makeBinPath [ pkgs.z3 ]}:$PATH
            '';
            # In this case we can just propagate the native dependencies for the build of the test executable,
            # which are actually set up right (we have a build-tool-depends on the executable we need)
            # I'm slightly surprised this works, hooray for laziness!
            plc-agda.components.tests.test-plc-agda.preCheck = ''
              PATH=${lib.makeBinPath project.hsPkgs.plc-agda.components.tests.test-plc-agda.executableToolDepends }:$PATH
            '';
            # FIXME: Somehow this is broken even with setting the path up as above
            plc-agda.components.tests.test2-plc-agda.doCheck = false;

            # plc-agda is compiled from the Haskell source files generated from the Agda
            plc-agda.src = "${metatheory.plutus-metatheory-compiled}/share/agda";

            # Relies on cabal-doctest, just turn it off in the Nix build
            prettyprinter-configurable.components.tests.prettyprinter-configurable-doctest.buildable = lib.mkForce false;

            language-plutus-core.components.benchmarks.language-plutus-core-create-cost-model = {
              # Need a suitably wrapped R
              build-tools = lib.mkForce [(pkgs.rWrapper.override { packages = with pkgs.rPackages; [tidyverse dplyr stringr MASS]; } )];
              # Seems to be broken on darwin for some reason
              platforms = lib.platforms.linux;
            };

            # Werror everything. This is a pain, see https://github.com/input-output-hk/haskell.nix/issues/519
            deployment-server.package.ghcOptions = "-Werror";
            iots-export.package.ghcOptions = "-Werror";
            language-plutus-core.package.ghcOptions = "-Werror";
            marlowe.package.ghcOptions = "-Werror";
            marlowe-symbolic.package.ghcOptions = "-Werror";
            marlowe-playground-server.package.ghcOptions = "-Werror";
            playground-common.package.ghcOptions = "-Werror";
            # FIXME: has warnings
            #plc-agda.package.ghcOptions = "-Werror";
            plutus-book.package.ghcOptions = "-Werror";
            plutus-contract.package.ghcOptions = "-Werror";
            plutus-ledger.package.ghcOptions = "-Werror";
            plutus-playground-server.package.ghcOptions = "-Werror";
            plutus-scb.package.ghcOptions = "-Werror";
            plutus-tx.package.ghcOptions = "-Werror";
            plutus-tx-plugin.package.ghcOptions = "-Werror";
            plutus-doc.package.ghcOptions = "-Werror";
            plutus-use-cases.package.ghcOptions = "-Werror";
          };
        }
     ];
  };

in
  project<|MERGE_RESOLUTION|>--- conflicted
+++ resolved
@@ -40,10 +40,7 @@
     # See ../CONTRIBUTING.doc for more information.
     materialized = if useCabalProject then ./cabal.materialized else ./stack.materialized;
     # If true, we check that the generated files are correct. Set in the CI so we don't make mistakes.
-<<<<<<< HEAD
     inherit checkMaterialization sources;
-=======
-    inherit checkMaterialization;
     sha256map = {
       "https://github.com/shmish111/purescript-bridge.git"."28c37771ef30b0d751960c061ef95627f05d290e" = "0n6q7g2w1xafngd3dwbbmfxfn018fmq61db7mymplbrww8ld1cp3";
       "https://github.com/shmish111/servant-purescript.git"."ece5d1dad16a5731ac22040075615803796c7c21" = "1axcbsaym64q67hvjc7b3izd48cgqwi734l7f7m22jpdc80li5f6";
@@ -55,7 +52,6 @@
       "https://github.com/raduom/cardano-ledger-specs"."2cac85306d8b3e07006e9081f36ce7ebf2d9d0a3" = "0w6z1va6a93f818m9byh49yxkkpd9q3xlxk5irpq3d42vmfpy447";
       "https://github.com/raduom/iohk-monitoring-framework"."b5c035ad4e226d634242ad5979fa677921181435" = "19v32drfb7wy1yqpbxlqvgii0i7s2j89s05lqskx6855yn0calq4";
       };
->>>>>>> 5232a6f6
     modules = [
         {
           # Borrowed from https://github.com/input-output-hk/haskell.nix/pull/427
