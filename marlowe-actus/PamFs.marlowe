When [
  (Case
     (Deposit
        (Role "counterparty")
        (Role "counterparty")
        (Token "" "")
        (Constant 10000))
     (Let "tmd_0"
        (Constant 1256169500)
        (Let "nt_0"
           (Constant -1000000)
           (Let "ipnr_0"
              (Constant 0)
              (Let "ipac_0"
                 (Constant 0)
                 (Let "feac_0"
                    (Constant 0)
                    (Let "fac_0"
                       (Constant 0)
                       (Let "nsc_0"
                          (Constant 1000)
                          (Let "isc_0"
                             (Constant 1000)
                             (Let "sd_0"
                                (Constant 1224633500)
                                (Let "prnxt_0"
                                   (Constant 0)
                                   (Let "ipcb_0"
                                      (Constant 0)
                                      (Let "o_rf_CURS_1"
                                         (Constant 1000)
                                         (Let "IED_1"
                                            (Constant 0)
                                            (Let "tmd_1"
                                               (UseValue "tmd_0")
                                               (Let "nt_1"
                                                  (Scale (1 % 1000)
                                                     (MulValue
                                                        (Constant -1000)
                                                        (Constant 1000000)))
                                                  (Let "ipnr_1"
                                                     (Constant 0)
                                                     (Let "ipac_1"
                                                        (Constant 0)
                                                        (Let "feac_1"
                                                           (UseValue "feac_0")
                                                           (Let "fac_1"
                                                              (UseValue "fac_0")
                                                              (Let "nsc_1"
                                                                 (UseValue "nsc_0")
                                                                 (Let "isc_1"
                                                                    (UseValue "isc_0")
                                                                    (Let "sd_1"
                                                                       (Constant 1224460700)
                                                                       (Let "prnxt_1"
                                                                          (UseValue "prnxt_0")
                                                                          (Let "ipcb_1"
                                                                             (UseValue "ipcb_0")
                                                                             (Let "payoff_1"
                                                                                (Scale (1 % 1000)
                                                                                   (SubValue
                                                                                      (Constant 0)
                                                                                      (Scale (1 % 1000)
                                                                                         (MulValue
                                                                                            (Scale (1 % 1000)
                                                                                               (MulValue
                                                                                                  (UseValue "o_rf_CURS_1")
                                                                                                  (Constant -1000)))
                                                                                            (AddValue
                                                                                               (Constant 1000000)
                                                                                               (Constant -100000))))))
                                                                                (When [
                                                                                   (Case
                                                                                      (Deposit
                                                                                         (Role "party")
                                                                                         (Role "party")
                                                                                         (Token "" "")
                                                                                         (UseValue "payoff_1"))
                                                                                      (Pay
                                                                                         (Role "party")
                                                                                         (Party
                                                                                            (Role "counterparty"))
                                                                                         (Token "" "")
                                                                                         (UseValue "payoff_1")
                                                                                         (Let "o_rf_CURS_2"
                                                                                            (Constant 1000)
                                                                                            (Let "MD_2"
                                                                                               (Constant 0)
                                                                                               (Let "tmd_2"
                                                                                                  (UseValue "tmd_1")
                                                                                                  (Let "nt_2"
                                                                                                     (Constant 0)
                                                                                                     (Let "ipnr_2"
                                                                                                        (UseValue "ipnr_1")
                                                                                                        (Let "ipac_2"
                                                                                                           (Constant 0)
                                                                                                           (Let "feac_2"
                                                                                                              (Constant 0)
                                                                                                              (Let "fac_2"
                                                                                                                 (UseValue "fac_1")
                                                                                                                 (Let "nsc_2"
                                                                                                                    (UseValue "nsc_1")
                                                                                                                    (Let "isc_2"
                                                                                                                       (UseValue "isc_1")
                                                                                                                       (Let "sd_2"
                                                                                                                          (Constant 1256169500)
                                                                                                                          (Let "prnxt_2"
                                                                                                                             (UseValue "prnxt_1")
                                                                                                                             (Let "ipcb_2"
                                                                                                                                (UseValue "ipcb_1")
                                                                                                                                (Let "payoff_2"
                                                                                                                                   (Scale (1 % 1000)
                                                                                                                                      (Scale (1 % 1000)
                                                                                                                                         (MulValue
                                                                                                                                            (UseValue "o_rf_CURS_2")
                                                                                                                                            (AddValue
                                                                                                                                               (AddValue
                                                                                                                                                  (Scale (1 % 1000)
                                                                                                                                                     (MulValue
                                                                                                                                                        (UseValue "nsc_1")
                                                                                                                                                        (UseValue "nt_1")))
                                                                                                                                                  (Scale (1 % 1000)
                                                                                                                                                     (MulValue
                                                                                                                                                        (UseValue "isc_1")
                                                                                                                                                        (UseValue "ipac_1"))))
                                                                                                                                               (UseValue "feac_1")))))
                                                                                                                                   (When [
                                                                                                                                      (Case
                                                                                                                                         (Deposit
                                                                                                                                            (Role "counterparty")
                                                                                                                                            (Role "counterparty")
                                                                                                                                            (Token "" "")
                                                                                                                                            (NegValue
                                                                                                                                               (UseValue "payoff_2")))
                                                                                                                                         (Pay
                                                                                                                                            (Role "counterparty")
                                                                                                                                            (Party
                                                                                                                                               (Role "party"))
                                                                                                                                            (Token "" "")
                                                                                                                                            (NegValue
                                                                                                                                               (UseValue "payoff_2")) Close))] 1256169500
                                                                                                                                      (Pay
                                                                                                                                         (Role "counterparty")
                                                                                                                                         (Party
                                                                                                                                            (Role "party"))
                                                                                                                                         (Token "" "")
                                                                                                                                         (Constant 10000) Close))))))))))))))))))] 1224460700
                                                                                   (Pay
                                                                                      (Role "party")
                                                                                      (Party
                                                                                         (Role "counterparty"))
                                                                                      (Token "" "")
<<<<<<< HEAD
                                                                                      (Constant 0) Close))))))))))))))))))))))))))))] 1224633500 Close
=======
                                                                                      (UseValue "payoff_1")
                                                                                      (Let "o_rf_CURS_2"
                                                                                         (Constant 1000)
                                                                                         (Let "MD_2"
                                                                                            (Constant 0)
                                                                                            (Let "tmd_2"
                                                                                               (UseValue "tmd_1")
                                                                                               (Let "nt_2"
                                                                                                  (Constant 0)
                                                                                                  (Let "ipnr_2"
                                                                                                     (UseValue "ipnr_1")
                                                                                                     (Let "ipac_2"
                                                                                                        (Constant 0)
                                                                                                        (Let "feac_2"
                                                                                                           (Constant 0)
                                                                                                           (Let "fac_2"
                                                                                                              (UseValue "fac_1")
                                                                                                              (Let "nsc_2"
                                                                                                                 (UseValue "nsc_1")
                                                                                                                 (Let "isc_2"
                                                                                                                    (UseValue "isc_1")
                                                                                                                    (Let "sd_2"
                                                                                                                       (Constant 1256169500)
                                                                                                                       (Let "prnxt_2"
                                                                                                                          (UseValue "prnxt_1")
                                                                                                                          (Let "ipcb_2"
                                                                                                                             (UseValue "ipcb_1")
                                                                                                                             (Let "payoff_2"
                                                                                                                                (Scale (1 % 1000)
                                                                                                                                   (Scale (1 % 1000)
                                                                                                                                      (MulValue
                                                                                                                                         (UseValue "o_rf_CURS_2")
                                                                                                                                         (AddValue
                                                                                                                                            (AddValue
                                                                                                                                               (Scale (1 % 1000)
                                                                                                                                                  (MulValue
                                                                                                                                                     (UseValue "nsc_1")
                                                                                                                                                     (UseValue "nt_1")))
                                                                                                                                               (Scale (1 % 1000)
                                                                                                                                                  (MulValue
                                                                                                                                                     (UseValue "isc_1")
                                                                                                                                                     (UseValue "ipac_1"))))
                                                                                                                                            (UseValue "feac_1")))))
                                                                                                                                (When [
                                                                                                                                   (Case
                                                                                                                                      (Deposit
                                                                                                                                         (Role "counterparty")
                                                                                                                                         (Role "counterparty")
                                                                                                                                         (Token "" "")
                                                                                                                                         (Constant 10000))
                                                                                                                                      (Pay
                                                                                                                                         (Role "counterparty")
                                                                                                                                         (Party
                                                                                                                                            (Role "party"))
                                                                                                                                         (Token "" "")
                                                                                                                                         (Constant 10000) Close))] 1256169500
                                                                                                                                   (Pay
                                                                                                                                      (Role "party")
                                                                                                                                      (Party
                                                                                                                                         (Role "counterparty"))
                                                                                                                                      (Token "" "")
                                                                                                                                      (NegValue
                                                                                                                                         (UseValue "payoff_2")) Close))))))))))))))))))))))))))))))))))))))))))))] 1224633500 Close
>>>>>>> 199bdb02
<|MERGE_RESOLUTION|>--- conflicted
+++ resolved
@@ -150,70 +150,4 @@
                                                                                       (Party
                                                                                          (Role "counterparty"))
                                                                                       (Token "" "")
-<<<<<<< HEAD
-                                                                                      (Constant 0) Close))))))))))))))))))))))))))))] 1224633500 Close
-=======
-                                                                                      (UseValue "payoff_1")
-                                                                                      (Let "o_rf_CURS_2"
-                                                                                         (Constant 1000)
-                                                                                         (Let "MD_2"
-                                                                                            (Constant 0)
-                                                                                            (Let "tmd_2"
-                                                                                               (UseValue "tmd_1")
-                                                                                               (Let "nt_2"
-                                                                                                  (Constant 0)
-                                                                                                  (Let "ipnr_2"
-                                                                                                     (UseValue "ipnr_1")
-                                                                                                     (Let "ipac_2"
-                                                                                                        (Constant 0)
-                                                                                                        (Let "feac_2"
-                                                                                                           (Constant 0)
-                                                                                                           (Let "fac_2"
-                                                                                                              (UseValue "fac_1")
-                                                                                                              (Let "nsc_2"
-                                                                                                                 (UseValue "nsc_1")
-                                                                                                                 (Let "isc_2"
-                                                                                                                    (UseValue "isc_1")
-                                                                                                                    (Let "sd_2"
-                                                                                                                       (Constant 1256169500)
-                                                                                                                       (Let "prnxt_2"
-                                                                                                                          (UseValue "prnxt_1")
-                                                                                                                          (Let "ipcb_2"
-                                                                                                                             (UseValue "ipcb_1")
-                                                                                                                             (Let "payoff_2"
-                                                                                                                                (Scale (1 % 1000)
-                                                                                                                                   (Scale (1 % 1000)
-                                                                                                                                      (MulValue
-                                                                                                                                         (UseValue "o_rf_CURS_2")
-                                                                                                                                         (AddValue
-                                                                                                                                            (AddValue
-                                                                                                                                               (Scale (1 % 1000)
-                                                                                                                                                  (MulValue
-                                                                                                                                                     (UseValue "nsc_1")
-                                                                                                                                                     (UseValue "nt_1")))
-                                                                                                                                               (Scale (1 % 1000)
-                                                                                                                                                  (MulValue
-                                                                                                                                                     (UseValue "isc_1")
-                                                                                                                                                     (UseValue "ipac_1"))))
-                                                                                                                                            (UseValue "feac_1")))))
-                                                                                                                                (When [
-                                                                                                                                   (Case
-                                                                                                                                      (Deposit
-                                                                                                                                         (Role "counterparty")
-                                                                                                                                         (Role "counterparty")
-                                                                                                                                         (Token "" "")
-                                                                                                                                         (Constant 10000))
-                                                                                                                                      (Pay
-                                                                                                                                         (Role "counterparty")
-                                                                                                                                         (Party
-                                                                                                                                            (Role "party"))
-                                                                                                                                         (Token "" "")
-                                                                                                                                         (Constant 10000) Close))] 1256169500
-                                                                                                                                   (Pay
-                                                                                                                                      (Role "party")
-                                                                                                                                      (Party
-                                                                                                                                         (Role "counterparty"))
-                                                                                                                                      (Token "" "")
-                                                                                                                                      (NegValue
-                                                                                                                                         (UseValue "payoff_2")) Close))))))))))))))))))))))))))))))))))))))))))))] 1224633500 Close
->>>>>>> 199bdb02
+                                                                                      (Constant 0) Close))))))))))))))))))))))))))))] 1224633500 Close